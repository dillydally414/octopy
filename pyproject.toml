--- conflicted
+++ resolved
@@ -5,11 +5,7 @@
 
 [project]
 name = "monkeybread"
-<<<<<<< HEAD
-version = "0.4.0"
-=======
 version = "0.3.5"
->>>>>>> 647cce16
 description = "Tool for analyzing cell closeness in spatial transcriptomic data"
 readme = "README.md"
 requires-python = ">=3.8"
